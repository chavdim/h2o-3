--- conflicted
+++ resolved
@@ -11,12 +11,6 @@
 
 import java.util.Arrays;
 import java.util.HashMap;
-<<<<<<< HEAD
-=======
-import java.util.Random;
-import java.util.concurrent.ExecutionException;
-import java.util.concurrent.Future;
->>>>>>> 19c42235
 
 /**
  * Created by tomasnykodym on 8/27/14.
@@ -615,7 +609,7 @@
     parms._standardize = false;
     parms._prior = -1;
     parms._train = null;
-    GLMModel m = new GLMModel(Key.make(),parms,null, fam == Family.binomial?.5:0,Double.NaN,Double.NaN,-1);
+    GLMModel m = new GLMModel(Key.make(),parms,null, fam == Family.binomial?.5:0,Double.NaN,Double.NaN,-1, false, false);
     predictors = ArrayUtils.append(predictors, new String[]{response});
     m._output._names = predictors;
     m._output._coefficient_names = predictors;
