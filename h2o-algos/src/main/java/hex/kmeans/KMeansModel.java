package hex.kmeans;

import hex.Model;
import hex.schemas.KMeansModelV2;
import water.Key;
import water.api.ModelSchema;
import water.util.TwoDimTable;

public class KMeansModel extends Model<KMeansModel,KMeansModel.KMeansParameters,KMeansModel.KMeansOutput> {

  public static class KMeansParameters extends Model.Parameters {
    public int _k;                         // Number of clusters
    public int _max_iters = 1000;          // Max iterations
    public boolean _standardize = true;    // Standardize columns
    public long _seed = System.nanoTime(); // RNG seed
    public KMeans.Initialization _init = KMeans.Initialization.Furthest;
  }

  public static class KMeansOutput extends Model.Output {
    // Number of categorical variables in the training set; they are all moved
    // up-front and use a different distance metric than numerical variables
    public int _ncats;

    // Iterations executed
    public int _iters;

    // Cluster centers.  During model init, might be null or might have a "k"
    // which is oversampled a lot.  Not standardized (although if standardization
<<<<<<< HEAD
    // is used during the building process, the *builders* clusters are standardized).
    public double[/*k*/][/*features*/] _clusters;
    public TwoDimTable _centers;  // For JSON display purposes of _clusters
=======
    // is used during the building process, the *builders* cluster centers are standardized).
    public double[/*k*/][/*features*/] _centers;
>>>>>>> 08225670

    // Cluster size. Defined as the number of rows in each cluster.
    public long[/*k*/] _size;

    // Sum squared distance between each point and its cluster center, divided by total observations in cluster.
    public double[/*k*/] _withinmse;   // Within-cluster MSE, variance

    // Sum squared distance between each point and its cluster center, divided by total number of observations.
    public double _avgwithinss;      // Average within-cluster sum-of-square error

    // Sum squared distance between each point and grand mean, divided by total number of observations.
    public double _avgss;            // Total MSE to grand mean centroid

    // Sum squared distance between each cluster center and grand mean, divided by total number of observations.
    public double _avgbetweenss;    // Total between-cluster MSE (avgss - avgwithinss)

    public KMeansOutput( KMeans b ) { super(b); }

    @Override public ModelCategory getModelCategory() {
      return Model.ModelCategory.Clustering;
    }
  }

  public KMeansModel(Key selfKey, KMeansParameters parms, KMeansOutput output) { super(selfKey,parms,output); }

  // Default publicly visible Schema is V2
  @Override public ModelSchema schema() { return new KMeansModelV2(); }

  @Override protected float[] score0(double data[/*ncols*/], float preds[/*nclasses+1*/]) {
    preds[0] = KMeans.closest(_output._centers,data,_output._ncats);
    return preds;
  }
}<|MERGE_RESOLUTION|>--- conflicted
+++ resolved
@@ -26,14 +26,9 @@
 
     // Cluster centers.  During model init, might be null or might have a "k"
     // which is oversampled a lot.  Not standardized (although if standardization
-<<<<<<< HEAD
-    // is used during the building process, the *builders* clusters are standardized).
-    public double[/*k*/][/*features*/] _clusters;
-    public TwoDimTable _centers;  // For JSON display purposes of _clusters
-=======
     // is used during the building process, the *builders* cluster centers are standardized).
     public double[/*k*/][/*features*/] _centers;
->>>>>>> 08225670
+      public TwoDimTable _centers2d;
 
     // Cluster size. Defined as the number of rows in each cluster.
     public long[/*k*/] _size;
