--- conflicted
+++ resolved
@@ -2,25 +2,14 @@
 
 import hex.ModelBuilder;
 import hex.ModelCategory;
-import hex.genmodel.*;
-<<<<<<< HEAD
-=======
-import hex.genmodel.algos.drf.DrfMojoModel;
-import hex.genmodel.algos.gbm.GbmMojoModel;
-import hex.genmodel.algos.glm.GlmMojoModel;
-import hex.genmodel.algos.glm.GlmMultinomialMojoModel;
-import hex.genmodel.algos.glm.GlmOrdinalMojoModel;
-import hex.genmodel.algos.isofor.IsolationForestMojoModel;
-import hex.genmodel.algos.kmeans.KMeansMojoModel;
->>>>>>> 983ec455
+import hex.genmodel.ModelMojoReader;
+import hex.genmodel.MojoModel;
+import hex.genmodel.MojoReaderBackend;
+import hex.genmodel.MojoReaderBackendFactory;
 import water.H2O;
 import water.Key;
 import water.fvec.ByteVec;
 import water.fvec.Frame;
-<<<<<<< HEAD
-=======
-import water.util.ArrayUtils;
->>>>>>> 983ec455
 import water.util.Log;
 
 import java.io.IOException;
@@ -96,19 +85,11 @@
                 final MojoReaderBackend readerBackend = MojoReaderBackendFactory.createReaderBackend(mojoBytes.openStream(_job._key), MojoReaderBackendFactory.CachingStrategy.MEMORY);
                 mojoModel = ModelMojoReader.readFrom(readerBackend, true);
                 
-<<<<<<< HEAD
                 if(! ALLOWED_MOJO_ALGOS.contains(mojoModel._modelDescriptor.algoName().toLowerCase())) {
                     if (_parms._disable_algo_check)
                         Log.warn(String.format("MOJO model '%s' is not supported but user disabled white-list check. Trying to load anyway.", mojoModel._modelDescriptor.algoName()));
                     else
                         throw new IllegalArgumentException(String.format("Unsupported MOJO model '%s'. ", mojoModel._modelDescriptor.algoName()));
-=======
-                if(! ArrayUtils.isInstance(mojoModel, SUPPORTED_MOJOS)) {
-                    if (_parms._disable_algo_check)
-                        Log.warn(String.format("MOJO model '%s' is not supported but user disabled white-list check. Trying to load anyway.", mojoModel._modelDescriptor.algoName()));
-                    else
-                    throw new IllegalArgumentException(String.format("Unsupported MOJO model %s. ", mojoModel.getClass().getName()));
->>>>>>> 983ec455
                 }
 
                 final GenericModelOutput genericModelOutput = new GenericModelOutput(mojoModel._modelDescriptor, mojoModel._modelAttributes);
