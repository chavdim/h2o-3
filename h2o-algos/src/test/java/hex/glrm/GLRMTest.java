--- conflicted
+++ resolved
@@ -215,15 +215,9 @@
     }
   }
 
-<<<<<<< HEAD
-  @Test @Ignore public void testArrestsMissing() throws InterruptedException, ExecutionException {
-    // Expected eigenvectors and their standard deviations with standardized data
-    double[] stddev = new double[] {1.5748783, 0.9948694, 0.5971291, 0.4164494};
-=======
   @Test public void testArrestsMissing() throws InterruptedException, ExecutionException {
     // Expected eigenvectors and their corresponding singular values with standardized data
     double[] sval = new double[] {11.024148, 6.964086, 4.179904, 2.915146};
->>>>>>> 59802cb4
     double[][] eigvec = ard(ard(-0.5358995, 0.4181809, -0.3412327, 0.64922780),
             ard(-0.5831836, 0.1879856, -0.2681484, -0.74340748),
             ard(-0.2781909, -0.8728062, -0.3780158, 0.13387773),
@@ -318,7 +312,7 @@
       parms._init = GLRM.Initialization.User;
       parms._user_points = init._key;
       parms._transform = DataInfo.TransformType.NONE;
-      parms._recover_pca = false;
+      parms._recover_svd = false;
       parms._max_iterations = 1000;
       parms._seed = seed;
 
