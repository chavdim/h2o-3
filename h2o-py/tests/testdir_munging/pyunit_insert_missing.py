--- conflicted
+++ resolved
@@ -16,11 +16,7 @@
             [3, 4, 3, 2, 'b', 3, 8],
             [4, 5, 9, 5, 'c', 2, 8],
             [5, 7, 10,7, 'b', 8, 8]]
-<<<<<<< HEAD
-    h2o_data = h2o.H2OFrame.fromPython(data)
-=======
     h2o_data = h2o.H2OFrame(python_obj=zip(*data))
->>>>>>> 7e9457a9
 
     h2o_data.insert_missing_values(fraction = 0.0)
     num_nas = sum([h2o_data[c].isna().sum() for c in range(h2o_data.ncol)])
