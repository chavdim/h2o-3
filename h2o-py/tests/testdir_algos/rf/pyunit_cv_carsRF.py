--- conflicted
+++ resolved
@@ -10,108 +10,6 @@
 
 def cv_carsRF():
 
-<<<<<<< HEAD
-    # read in the dataset and construct training set (and validation set)
-    cars =  h2o.import_file(path=tests.locate("smalldata/junit/cars_20mpg.csv"))
-
-    # choose the type model-building exercise (multinomial classification or regression). 0:regression, 1:binomial,
-    # 2:multinomial
-    problem = random.sample(range(3),1)[0]
-
-    # pick the predictors and the correct response column
-    predictors = ["displacement","power","weight","acceleration","year"]
-    if problem == 1   :
-        response_col = "economy_20mpg"
-        cars[response_col] = cars[response_col].asfactor()
-    elif problem == 2 :
-        response_col = "cylinders"
-        cars[response_col] = cars[response_col].asfactor()
-    else              :
-        response_col = "economy"
-
-    print "Response column: {0}".format(response_col)
-
-    ## cross-validation
-    # 1. check that cv metrics are the same over repeated seeded "Modulo" runs
-    nfolds = random.randint(3,10)
-    rf1 = h2o.random_forest(y=cars[response_col], x=cars[predictors], nfolds=nfolds, fold_assignment="Modulo", seed=1234)
-    rf2 = h2o.random_forest(y=cars[response_col], x=cars[predictors], nfolds=nfolds, fold_assignment="Modulo", seed=1234)
-    tests.check_models(rf1, rf2, True)
-
-    # 2. check that cv metrics are different over repeated "Random" runs
-    nfolds = random.randint(3,10)
-    rf1 = h2o.random_forest(y=cars[response_col], x=cars[predictors], nfolds=nfolds, fold_assignment="Random")
-    rf2 = h2o.random_forest(y=cars[response_col], x=cars[predictors], nfolds=nfolds, fold_assignment="Random")
-    try:
-        tests.check_models(rf1, rf2, True)
-        assert False, "Expected models to be different over repeated Random runs"
-    except AssertionError:
-        assert True
-
-    # 3. folds_column
-    num_folds = random.randint(2,5)
-    fold_assignments = h2o.H2OFrame.fromPython([[random.randint(0,num_folds-1)] for f in range(cars.nrow)])
-    fold_assignments.set_names(["fold_assignments"])
-    cars = cars.cbind(fold_assignments)
-    rf = h2o.random_forest(y=cars[response_col], x=cars[predictors], training_frame=cars,
-                           fold_column="fold_assignments", keep_cross_validation_predictions=True)
-    num_cv_models = len(rf._model_json['output']['cross_validation_models'])
-    assert num_cv_models==num_folds, "Expected {0} cross-validation models, but got " \
-                                                    "{1}".format(num_folds, num_cv_models)
-    cv_model1 = h2o.get_model(rf._model_json['output']['cross_validation_models'][0]['name'])
-    cv_model2 = h2o.get_model(rf._model_json['output']['cross_validation_models'][1]['name'])
-    assert isinstance(cv_model1, type(rf)), "Expected cross-validation model to be the same model type as the " \
-                                             "constructed model, but got {0} and {1}".format(type(cv_model1),type(rf))
-    assert isinstance(cv_model2, type(rf)), "Expected cross-validation model to be the same model type as the " \
-                                             "constructed model, but got {0} and {1}".format(type(cv_model2),type(rf))
-
-    # 4. keep_cross_validation_predictions
-    cv_predictions = rf1._model_json['output']['cross_validation_predictions']
-    assert cv_predictions is None, "Expected cross-validation predictions to be None, but got {0}".format(cv_predictions)
-
-    cv_predictions = rf._model_json['output']['cross_validation_predictions']
-    assert len(cv_predictions)==num_folds, "Expected the same number of cross-validation predictions " \
-                                                          "as folds, but got {0}".format(len(cv_predictions))
-
-
-    ## boundary cases
-    # 1. nfolds = number of observations (leave-one-out cross-validation)
-    rf = h2o.random_forest(y=cars[response_col], x=cars[predictors], nfolds=cars.nrow, fold_assignment="Modulo")
-
-    # 2. nfolds = 0
-    rf1 = h2o.random_forest(y=cars[response_col], x=cars[predictors], nfolds=0, seed=1234)
-    # check that this is equivalent to no nfolds
-    rf2 = h2o.random_forest(y=cars[response_col], x=cars[predictors], seed=1234)
-    tests.check_models(rf1, rf2)
-
-    # 3. cross-validation and regular validation attempted
-    rf = h2o.random_forest(y=cars[response_col], x=cars[predictors], nfolds=random.randint(3,10),
-                           validation_y=cars[response_col], validation_x=cars[predictors])
-
-
-    ## error cases
-    # 1. nfolds == 1 or < 0
-    try:
-        rf = h2o.random_forest(y=cars[response_col], x=cars[predictors], nfolds=random.sample([-1,1], 1)[0])
-        assert False, "Expected model-build to fail when nfolds is 1 or < 0"
-    except EnvironmentError:
-        assert True
-
-    # 2. more folds than observations
-    try:
-        rf = h2o.random_forest(y=cars[response_col], x=cars[predictors], nfolds=cars.nrow+1, fold_assignment="Modulo")
-        assert False, "Expected model-build to fail when nfolds > nobs"
-    except EnvironmentError:
-        assert True
-
-    # 3. fold_column and nfolds both specified
-    try:
-        rf = h2o.random_forest(y=cars[response_col], x=cars[predictors], nfolds=3, fold_column="fold_assignments",
-                               training_frame=cars)
-        assert False, "Expected model-build to fail when fold_column and nfolds both specified"
-    except EnvironmentError:
-        assert True
-=======
   # read in the dataset and construct training set (and validation set)
   cars =  h2o.import_file(path=pyunit_utils.locate("smalldata/junit/cars_20mpg.csv"))
 
@@ -222,7 +120,6 @@
     assert False, "Expected model-build to fail when fold_column and nfolds both specified"
   except EnvironmentError:
     assert True
->>>>>>> 7e9457a9
 
     # # 4. fold_column and fold_assignment both specified
     # try:
