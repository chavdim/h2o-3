--- conflicted
+++ resolved
@@ -31,11 +31,8 @@
     assert fhex_header_true.nrow == fhex_header_false.nrow - 1
     assert fhex_header_unknown.nrow == fhex_header_false.nrow or fhex_header_unknown.nrow == fhex_header_true.nrow
     assert fhex_header_unspecified.nrow == fhex_header_false.nrow or fhex_header_unspecified.nrow == fhex_header_true.nrow
-<<<<<<< HEAD
-=======
 
 
->>>>>>> 7e9457a9
 
 if __name__ == "__main__":
     pyunit_utils.standalone_test(header)
