"""
An H2OConnection represents the latest active handle to a cloud. No more than a single
H2OConnection object will be active at any one time.
"""
from __future__ import print_function
from __future__ import absolute_import
import requests
import math
import tempfile
import os
import re
import sys
import time
import subprocess
import atexit
import warnings
import site
from .display import H2ODisplay
from .h2o_logging import _is_logging, _log_rest
from .two_dim_table import H2OTwoDimTable
from .utils.shared_utils import quote
from six import iteritems, PY3
from string import ascii_lowercase, digits
from random import choice
warnings.simplefilter('always', UserWarning)
try:
  warnings.simplefilter('ignore', requests.packages.urllib3.exceptions.InsecureRequestWarning)
except:
  pass
__H2OCONN__ = None            # the single active connection to H2O cloud
__H2O_REST_API_VERSION__ = 3  # const for the version of the rest api


class H2OConnection(object):
  """
  H2OConnection is a class that represents a connection to the H2O cluster.
  It is specified by an IP address and a port number.

  Objects of type H2OConnection are not instantiated directly!

  This class contains static methods for performing the common REST methods
  GET, POST, and DELETE.
  """

  __ENCODING__ = "utf-8"
  __ENCODING_ERROR__ = "replace"

  def __init__(self, ip, port, start_h2o, enable_assertions, license, nthreads, max_mem_size, min_mem_size, ice_root,
<<<<<<< HEAD
               strict_version_check, proxy, https, insecure, username, password, force_connect, max_mem_size_GB, min_mem_size_GB, proxies, size):
=======
               strict_version_check, proxy, https, insecure, username, password, cluster_name, max_mem_size_GB, min_mem_size_GB, proxies, size):
>>>>>>> 8a0eef18
    """
    Instantiate the package handle to the H2O cluster.
    :param ip: An IP address, default is "localhost"
    :param port: A port, default is 54321
    :param start_h2o: A boolean dictating whether this module should start the H2O jvm.
    :param enable_assertions: If start_h2o, pass `-ea` as a VM option.
    :param license: If not None, is a path to a license file.
    :param nthreads: Number of threads in the thread pool. This relates very closely to the number of CPUs used. 
    -1 means use all CPUs on the host. A positive integer specifies the number of CPUs directly. This value is only used when Python starts H2O.
    :param max_mem_size: Maximum heap size (jvm option Xmx). String specifying the maximum size, in bytes, of the memory allocation pool to H2O.
    This value must a multiple of 1024 greater than 2MB. Append the letter m or M to indicate megabytes, or g or G to indicate gigabytes.
    :param min_mem_size: Minimum heap size (jvm option Xms). String specifying the minimum size, in bytes, of the memory allocation pool to H2O.
    This value must a multiple of 1024 greater than 2MB. Append the letter m or M to indicate megabytes, or g or G to indicate gigabytes.
    :param ice_root: A temporary directory (default location is determined by tempfile.mkdtemp()) to hold H2O log files.
    :param strict_version_check: Setting this to False is unsupported and should only be done when advised by technical support.
    :param proxy: A dictionary with keys 'ftp', 'http', 'https' and values that correspond to a proxy path.
    :param https: Set this to True to use https instead of http.
    :param insecure: Set this to True to disable SSL certificate checking.
    :param username: Username to login with.
<<<<<<< HEAD
    :param password: Password to login with.
    :param force_connect: Set this to True to attempt to establish a connection even if the cluster reports as unhealthy
=======
    :param password: Password to login with. 
    :param cluster_name: Cluster name to login to.
>>>>>>> 8a0eef18
    :param max_mem_size_GB: DEPRECATED. Use max_mem_size.
    :param min_mem_size_GB: DEPRECATED. Use min_mem_size.
    :param proxies: DEPRECATED. Use proxy.
    :param size: DEPRECATED.
    :return: None
    """

    port = as_int(port)
    if not (isinstance(port, int) and 0 <= port <= sys.maxsize): raise ValueError("Port out of range, "+port)
    
    if https != insecure: raise ValueError("`https` and `insecure` must both be True to enable HTTPS")
    
    #Deprecated params
    if max_mem_size_GB is not None:
      warnings.warn("`max_mem_size_GB` is deprecated. Use `max_mem_size` instead.", category=DeprecationWarning)
      max_mem_size = max_mem_size_GB
    if min_mem_size_GB is not None:
      warnings.warn("`min_mem_size_GB` is deprecated. Use `min_mem_size` instead.", category=DeprecationWarning)
      min_mem_size = min_mem_size_GB
    if proxies is not None:
      warnings.warn("`proxies` is deprecated. Use `proxy` instead.", category=DeprecationWarning)
      proxy = proxies
    if size is not None:
      warnings.warn("`size` is deprecated.", category=DeprecationWarning)
    
    global __H2OCONN__
    self._cld = None
    self._ip = ip
    self._port = port
    self._proxy = proxy
    self._https = https
    self._insecure = insecure
    self._username = username
    self._password = password
<<<<<<< HEAD
    self.force_connect = force_connect
=======
    self._cluster_name = cluster_name
>>>>>>> 8a0eef18
    self._session_id = None
    self._rest_version = __H2O_REST_API_VERSION__
    self._child = getattr(__H2OCONN__, "_child") if hasattr(__H2OCONN__, "_child") else None
    __H2OCONN__ = self

    #Give user warning if proxy environment variable is found. PUBDEV-2504
    for name, value in os.environ.items():
      if name.lower()[-6:] == '_proxy' and value:
        warnings.warn("Proxy environment variable `" + name + "` with value `" + value + "` found. This may interfere with your H2O Connection.")

    jarpaths = H2OConnection.jar_paths()
    if os.path.exists(jarpaths[0]):   jar_path = jarpaths[0]
    elif os.path.exists(jarpaths[1]): jar_path = jarpaths[1]
    elif os.path.exists(jarpaths[2]): jar_path = jarpaths[2]
    elif os.path.exists(jarpaths[3]): jar_path = jarpaths[3]
    elif os.path.exists(jarpaths[4]): jar_path = jarpaths[4]
    else:                             jar_path = jarpaths[5]
    try:
      cld = self._connect()
    except:
      # try to start local jar or re-raise previous exception
      if not start_h2o: raise ValueError("Cannot connect to H2O server. Please check that H2O is running at {}".format(H2OConnection.make_url("")))
      print()
      print()
      print("No instance found at ip and port: " + ip + ":" + str(port) + ". Trying to start local jar...")
      print()
      print()
      path_to_jar = os.path.exists(jar_path)
      if path_to_jar:
        if not ice_root:
          ice_root = tempfile.mkdtemp()
        cld = self._start_local_h2o_jar(max_mem_size, min_mem_size, enable_assertions, license, ice_root, jar_path, nthreads)
      else:
        print("No jar file found. Could not start local instance.")
        print("Jar Paths searched: ")
        for jp in jarpaths:
          print("\t" + jp)
        print()
        raise
    __H2OCONN__._cld = cld

    if strict_version_check and os.environ.get('H2O_DISABLE_STRICT_VERSION_CHECK') is None:
      ver_h2o = cld['version']
      from .__init__ import __version__
      ver_pkg = "UNKNOWN" if __version__ == "SUBST_PROJECT_VERSION" else __version__
      if ver_h2o != ver_pkg:
        try:
          branch_name_h2o = cld['branch_name']
        except KeyError:
          branch_name_h2o = None
        else:
          branch_name_h2o = cld['branch_name']

        try:
          build_number_h2o = cld['build_number']
        except KeyError:
          build_number_h2o = None
        else:
          build_number_h2o = cld['build_number']

        if build_number_h2o is None:
          raise EnvironmentError("Version mismatch. H2O is version {0}, but the h2o-python package is version {1}. "
                                 "Upgrade H2O and h2o-Python to latest stable version - "
                                 "http://h2o-release.s3.amazonaws.com/h2o/latest_stable.html"
                                 "".format(ver_h2o, str(ver_pkg)))
        elif build_number_h2o == 'unknown':
          raise EnvironmentError("Version mismatch. H2O is version {0}, but the h2o-python package is version {1}. "
                                 "Upgrade H2O and h2o-Python to latest stable version - "
                                 "http://h2o-release.s3.amazonaws.com/h2o/latest_stable.html"
                                 "".format(ver_h2o, str(ver_pkg)))
        elif build_number_h2o == '99999':
          raise EnvironmentError("Version mismatch. H2O is version {0}, but the h2o-python package is version {1}. "
                                 "This is a developer build, please contact your developer."
                                 "".format(ver_h2o, str(ver_pkg)))
        else:
          raise EnvironmentError("Version mismatch. H2O is version {0}, but the h2o-python package is version {1}. "
                                 "Install the matching h2o-Python version from - "
                                 "http://h2o-release.s3.amazonaws.com/h2o/{2}/{3}/index.html."
                                 "".format(ver_h2o, str(ver_pkg),branch_name_h2o, build_number_h2o))

    self._session_id = H2OConnection.get_json(url_suffix="InitID")["session_key"]
    H2OConnection._cluster_info()

  @staticmethod
  def default():
    H2OConnection.__ENCODING__ = "utf-8"
    H2OConnection.__ENCODING_ERROR__ = "replace"

  @staticmethod
  def jar_paths():
    sys_prefix1 = sys_prefix2 = sys.prefix
    if sys_prefix1.startswith('/Library'): sys_prefix2 = '/System'+sys_prefix1
    elif sys_prefix1.startswith('/System'): sys_prefix2 = sys_prefix1.split('/System')[1]
    return [os.path.join(sys_prefix1, "h2o_jar", "h2o.jar"),
            os.path.join(os.path.sep,"usr","local","h2o_jar","h2o.jar"),
            os.path.join(sys_prefix1, "local", "h2o_jar", "h2o.jar"),
            os.path.join(site.USER_BASE, "h2o_jar", "h2o.jar"),
            os.path.join(sys_prefix2, "h2o_jar", "h2o.jar"),
            os.path.join(sys_prefix2, "h2o_jar", "h2o.jar"),
           ]

  @staticmethod
  def _cluster_info():
    global __H2OCONN__
    cld = __H2OCONN__._cld
    ncpus = sum([n['num_cpus'] for n in cld['nodes']])
    allowed_cpus = sum([n['cpus_allowed'] for n in cld['nodes']])
    mfree = sum([n['free_mem'] for n in cld['nodes']])
    cluster_health = all([n['healthy'] for n in cld['nodes']])
    ip = "127.0.0.1" if __H2OCONN__._ip=="localhost" else __H2OCONN__._ip
    cluster_info = [
      ["H2O cluster uptime: ", get_human_readable_time(cld["cloud_uptime_millis"])],
      ["H2O cluster version: ", cld["version"]],
      ["H2O cluster name: ", cld["cloud_name"]],
      ["H2O cluster total nodes: ", cld["cloud_size"]],
      ["H2O cluster total free memory: ", get_human_readable_size(mfree)],
      ["H2O cluster total cores: ", str(ncpus)],
      ["H2O cluster allowed cores: ", str(allowed_cpus)],
      ["H2O cluster healthy: ", str(cluster_health)],
      ["H2O Connection ip: ", ip],
      ["H2O Connection port: ", __H2OCONN__._port],
      ["H2O Connection proxy: ", __H2OCONN__._proxy],
      ["Python Version: ", sys.version.split()[0]],
      ]
    __H2OCONN__._cld = H2OConnection.get_json(url_suffix="Cloud")   # update the cached version of cld
    H2ODisplay(cluster_info)

  def _connect(self, size=1, max_retries=5, print_dots=False):
    """
    Does not actually "connect", instead simply tests that the cluster can be reached,
    is of a certain size, and is taking basic status commands.
    
    :param size: The number of H2O instances in the cloud.
    :return: The JSON response from a "stable" cluster.
    """
    retries = 0

    while True:
      retries += 1
      if print_dots:
        self._print_dots(retries)
      try:
        cld = H2OConnection.get_json(url_suffix="Cloud")
        if not cld['cloud_healthy']:
          if __H2OCONN__.force_connect:
            print("WARNING: Cluster reports unhealthy status")
          else:
            raise ValueError("Cluster reports unhealthy status", cld)
        if cld['cloud_size'] >= size and cld['consensus']:
          if print_dots: print(" Connection successful!")
          return cld
      except EnvironmentError:
        pass
      # Cloud too small or voting in progress; sleep; try again
      time.sleep(0.1)
      if retries > max_retries:
        raise EnvironmentError("Max retries exceeded. Could not establish link to the H2O cloud @ " + str(self._ip) + ":" + str(self._port))

  def _print_dots(self, retries):
    sys.stdout.write("\rStarting H2O JVM and connecting: {}".format("." * retries))
    sys.stdout.flush()

  def _start_local_h2o_jar(self, mmax, mmin, ea, license, ice, jar_path, nthreads):
    command = H2OConnection._check_java()
    if license:
      if not os.path.exists(license):
        raise ValueError("License file not found (" + license + ")")

    if not ice:
      raise ValueError("`ice_root` must be specified")

    stdout = open(H2OConnection._tmp_file("stdout"), 'w')
    stderr = open(H2OConnection._tmp_file("stderr"), 'w')

    print("Using ice_root: " + ice)
    print()

    jver = subprocess.check_output([command, "-version"], stderr=subprocess.STDOUT)
    if PY3: jver = str(jver, H2OConnection.__ENCODING__)

    print()
    print("Java Version: " + jver)
    print()

    if "GNU libgcj" in jver:
      raise ValueError("Sorry, GNU Java is not supported for H2O.\n"+
                       "Please download the latest Java SE JDK 7 from the following URL:\n"+
                       "http://www.oracle.com/technetwork/java/javase/downloads/jdk7-downloads-1880260.html")

    if "Client VM" in jver:
      print("WARNING: ")
      print("You have a 32-bit version of Java. H2O works best with 64-bit Java.")
      print("Please download the latest Java SE JDK 7 from the following URL:")
      print("http://www.oracle.com/technetwork/java/javase/downloads/jdk7-downloads-1880260.html")
      print()

    vm_opts = []
    if mmin:
      if type(mmin) == int:
        warnings.warn("User specified min_mem_size should have a trailing letter indicating byte type.\n"
                      "`m` or `M` indicate megabytes & `g` or `G` indicate gigabytes.\nWill default to gigabytes as byte type.")
        vm_opts += ["-Xms{}g".format(mmin)]
      else:
        vm_opts += ["-Xms{}".format(mmin)]

    if mmax:
      if type(mmax) == int:
        warnings.warn("User specified max_mem_size should have a trailing letter indicating byte type.\n"
                      "`m` or `M` indicate megabytes & `g` or `G` indicate gigabytes.\nWill default to gigabytes as byte type.")
        vm_opts += ["-Xmx{}g".format(mmax)]
      else:
        vm_opts += ["-Xmx{}".format(mmax)]

    if ea:   vm_opts += ["-ea"]

    h2o_opts = ["-verbose:gc",
                "-XX:+PrintGCDetails",
                "-XX:+PrintGCTimeStamps",
                "-jar", jar_path,
                "-name", "H2O_started_from_python_" 
                + re.sub("[^A-Za-z0-9]", "_", 
                         (os.getenv("USERNAME") if sys.platform == "win32" else os.getenv("USER")) or "unknownUser")
                + "_" + "".join([choice(ascii_lowercase) for _ in range(3)] + [choice(digits) for _ in range(3)]),
                "-ip", "127.0.0.1",
                "-port", "54321",
                "-ice_root", ice,
                ]
    
    if nthreads > 0: h2o_opts +=  ["-nthreads", str(nthreads)]
    if license: h2o_opts += ["-license", license]

    cmd = [command] + vm_opts + h2o_opts

    cwd = os.path.abspath(os.getcwd())
    if sys.platform == "win32":
      self._child = subprocess.Popen(args=cmd,stdout=stdout,stderr=stderr,cwd=cwd,creationflags=subprocess.CREATE_NEW_PROCESS_GROUP)
    else:
      self._child = subprocess.Popen(args=cmd, stdout=stdout, stderr=stderr, cwd=cwd, preexec_fn=os.setsid)
    cld = self._connect(1, 30, True)
    return cld

  @staticmethod
  def _check_java():
    # *WARNING* some over-engineering follows... :{

    # is java in PATH?
    if H2OConnection._pwhich("java"):
      return H2OConnection._pwhich("java")

    # check if JAVA_HOME is set (for windoz)
    if os.getenv("JAVA_HOME"):
      return os.path.join(os.getenv("JAVA_HOME"), "bin", "java.exe")

    # check /Program Files/ and /Program Files (x86)/ if os is windoz
    if sys.platform == "win32":
      program_folder = os.path.join("C:", "{}", "Java")
      program_folders = [program_folder.format("Program Files"),
                         program_folder.format("Program Files (x86)")]

      # check both possible program files...
      for folder in program_folders:

        # hunt down the jdk directory
        possible_jdk_dir = [d for d in folder if 'jdk' in d]

        # if got a non-empty list of jdk directory candidates
        if len(possible_jdk_dir) != 0:

          # loop over and check if the java.exe exists
          for jdk in possible_jdk_dir:
            path = os.path.join(folder, jdk, "bin", "java.exe")
            if os.path.exists(path):
              return path

      # check for JRE and warn
      for folder in program_folders:
        path = os.path.join(folder, "jre7", "bin", "java.exe")
        if os.path.exists(path):
          raise ValueError("Found JRE at " + path + "; but H2O requires the JDK to run.")

    else:
      raise ValueError("Cannot find Java. Please install the latest JDK from\n"
        +"http://www.oracle.com/technetwork/java/javase/downloads/index.html" )

  @staticmethod
  def _pwhich(e):
    """
    POSIX style which
    """
    ok = os.X_OK
    if e:
      if os.access(e, ok):
        return e
      for path in os.getenv('PATH').split(os.pathsep):
        full_path = os.path.join(path, e)
        if os.access(full_path, ok):
          return full_path
    return None

  @staticmethod
  def _tmp_file(type):
    usr = re.sub("[^A-Za-z0-9]", "_", (os.getenv("USERNAME") if sys.platform == "win32" else os.getenv("USER")) or "unknownUser")
    if type == "stdout":
      path = os.path.join(tempfile.mkdtemp(), "h2o_{}_started_from_python.out".format(usr))
      print("JVM stdout: " + path)
      return path
    if type == "stderr":
      path = os.path.join(tempfile.mkdtemp(), "h2o_{}_started_from_python.err".format(usr))
      print("JVM stderr: " + path)
      return path
    if type == "pid":
      return os.path.join(tempfile.mkdtemp(), "h2o_{}_started_from_python.pid".format(usr))

    raise ValueError("Unkown type in H2OConnection._tmp_file call: " + type)

  @staticmethod
  def _shutdown(conn, prompt):
    """
    Shut down the specified instance. All data will be lost.
    This method checks if H2O is running at the specified IP address and port, and if it is, shuts down that H2O
    instance.
    :param conn: An H2OConnection object containing the IP address and port of the server running H2O.
    :param prompt: A logical value indicating whether to prompt the user before shutting down the H2O server.
    :return: None
    """
    global __H2OCONN__
    if conn is None: raise ValueError("There is no H2O instance running.")
    try:
      if not conn.cluster_is_up(conn):  raise ValueError("There is no H2O instance running at ip: {0} and port: "
                                                       "{1}".format(conn.ip(), conn.port()))
    except:
      #H2O is already shutdown on the java side
      ip = conn.ip()
      port = conn.port()
      __H2OCONN__= None
      raise ValueError("The H2O instance running at {0}:{1} has already been shutdown.".format(ip, port))
    if not isinstance(prompt, bool): raise ValueError("`prompt` must be TRUE or FALSE")
    if prompt:
      question = "Are you sure you want to shutdown the H2O instance running at {0}:{1} (Y/N)? ".format(conn.ip(), conn.port())
      response = input(question) if PY3 else raw_input(question)
    else: response = "Y"
    if response == "Y" or response == "y": 
      conn.post(url_suffix="Shutdown")
      __H2OCONN__ = None #so that the "Did you run `h2o.init()`" ValueError is triggered

  @staticmethod
  def rest_version(): return __H2OCONN__._rest_version

  @staticmethod
  def session_id(): return __H2OCONN__._session_id

  @staticmethod
  def port(): return __H2OCONN__._port

  @staticmethod
  def ip(): return __H2OCONN__._ip
  
  @staticmethod
  def https(): return  __H2OCONN__._https
  
  @staticmethod
  def username(): return __H2OCONN__._username
  
  @staticmethod
  def password(): return __H2OCONN__._password
  
  @staticmethod
  def insecure(): return __H2OCONN__._insecure

  @staticmethod
  def current_connection(): return __H2OCONN__

  @staticmethod
  def check_conn():
    if not __H2OCONN__:
      raise EnvironmentError("No active connection to an H2O cluster.  Try calling `h2o.init()`")
    return __H2OCONN__

  @staticmethod
  def cluster_is_up(conn):
    """
    Determine if an H2O cluster is up or not
    :param conn: An H2OConnection object containing the IP address and port of the server running H2O.
    :return: TRUE if the cluster is up; FALSE otherwise
    """
    if not isinstance(conn, H2OConnection): raise ValueError("`conn` must be an H2OConnection object")
    rv = conn.current_connection()._attempt_rest(url=("https" if conn.https() else "http") +"://{0}:{1}/".format(conn.ip(), conn.port()), method="GET",
                                                 post_body="", file_upload_info="")
    if rv.status_code == 401: warnings.warn("401 Unauthorized Access. Did you forget to provide a username and password?") 
    return rv.status_code == 200 or rv.status_code == 301

  """
  Below is the REST implementation layer:
      _attempt_rest -- GET, POST, DELETE

      _do_raw_rest

      get
      post
      get_json
      post_json

  All methods are static and rely on an active __H2OCONN__ object.
  """

  @staticmethod
  def make_url(url_suffix, _rest_version=None):
    scheme = "https" if H2OConnection.https() else "http" 
    _rest_version = _rest_version or H2OConnection.rest_version()
    return "{}://{}:{}/{}/{}".format(scheme,H2OConnection.ip(),H2OConnection.port(),_rest_version,url_suffix)

  @staticmethod
  def get(url_suffix, **kwargs):
    if __H2OCONN__ is None:
      raise ValueError("No h2o connection. Did you run `h2o.init()` ?")
    return __H2OCONN__._do_raw_rest(url_suffix, "GET", None, **kwargs)

  @staticmethod
  def post(url_suffix, file_upload_info=None, **kwargs):
    if __H2OCONN__ is None:
      raise ValueError("No h2o connection. Did you run `h2o.init()` ?")
    return __H2OCONN__._do_raw_rest(url_suffix, "POST", file_upload_info, **kwargs)

  @staticmethod
  def delete(url_suffix, **kwargs):
    if __H2OCONN__ is None:
      raise ValueError("No h2o connection. Did you run `h2o.init()` ?")
    return __H2OCONN__._do_raw_rest(url_suffix, "DELETE", None, **kwargs)

  @staticmethod
  def get_json(url_suffix, **kwargs):
    if __H2OCONN__ is None:
      raise ValueError("No h2o connection. Did you run `h2o.init()` ?")
    return __H2OCONN__._rest_json(url_suffix, "GET", None, **kwargs)

  @staticmethod
  def post_json(url_suffix, file_upload_info=None, **kwargs):
    if __H2OCONN__ is None:
      raise ValueError("No h2o connection. Did you run `h2o.init()` ?")
    return __H2OCONN__._rest_json(url_suffix, "POST", file_upload_info, **kwargs)

  def _rest_json(self, url_suffix, method, file_upload_info, **kwargs):
    raw_txt = self._do_raw_rest(url_suffix, method, file_upload_info, **kwargs)
    return self._process_tables(raw_txt.json())

  # Massage arguments into place, call _attempt_rest
  def _do_raw_rest(self, url_suffix, method, file_upload_info, **kwargs):
    if not url_suffix:
      raise ValueError("No url suffix supplied.")

    # allow override of REST version, currently used for Rapids which is /99
    if '_rest_version' in kwargs:
      _rest_version = kwargs['_rest_version']
      del kwargs['_rest_version']
    else:
      _rest_version = self._rest_version

    url = H2OConnection.make_url(url_suffix,_rest_version)
    
    query_string = ""
    for k,v in iteritems(kwargs):
      if v is None: continue #don't send args set to None so backend defaults take precedence
      if isinstance(v, list):
        x = '['
        for l in v:
          if isinstance(l,list):
            x += '['
            x += ','.join([str(e) if PY3 else str(e).encode(H2OConnection.__ENCODING__, errors=H2OConnection.__ENCODING_ERROR__) for e in l])
            x += ']'
          else:
            x += str(l) if PY3 else str(l).encode(H2OConnection.__ENCODING__, errors=H2OConnection.__ENCODING_ERROR__)
          x += ','
        x = x[:-1]
        x += ']'
      elif isinstance(v, dict) and "__meta" in v and v["__meta"]["schema_name"].endswith("KeyV3"):
        x = v["name"]
      else:
        x = str(v) if PY3 else str(v).encode(H2OConnection.__ENCODING__, errors=H2OConnection.__ENCODING_ERROR__)
      query_string += k+"="+quote(x)+"&"
    query_string = query_string[:-1]  # Remove trailing extra &

    post_body = ""
    if not file_upload_info:
      if method == "POST":
        post_body = query_string
      elif query_string != '':
        url = "{}?{}".format(url, query_string)
    else:
      if not method == "POST":
        raise ValueError("Received file upload info and expected method to be POST. Got: " + str(method))
      if query_string != '':
        url = "{}?{}".format(url, query_string)

    if _is_logging():
      _log_rest("------------------------------------------------------------\n")
      _log_rest("\n")
      _log_rest("Time:     {0}\n".format(time.strftime('Y-%m-%d %H:%M:%OS3')))
      _log_rest("\n")
      _log_rest("{0} {1}\n".format(method, url))
      _log_rest("postBody: {0}\n".format(post_body))

    global _rest_ctr; _rest_ctr = _rest_ctr+1
    begin_time_seconds = time.time()
    http_result = self._attempt_rest(url, method, post_body, file_upload_info)
    end_time_seconds = time.time()
    elapsed_time_seconds = end_time_seconds - begin_time_seconds
    elapsed_time_millis = elapsed_time_seconds * 1000
    if not http_result.ok:
      detailed_error_msgs = []
      try:
        result = http_result.json()
        if 'messages' in result.keys():
          detailed_error_msgs = '\n'.join([m['message'] for m in result['messages'] if m['message_type'] in ['ERRR']])
        elif 'exception_msg' in result.keys():
          detailed_error_msgs = result['exception_msg']
      except ValueError:
        pass
      raise EnvironmentError(("h2o-py got an unexpected HTTP status code:\n {} {} (method = {}; url = {}). \n"+ \
                              "detailed error messages: {}")
                              .format(http_result.status_code,http_result.reason,method,url,detailed_error_msgs))


    if _is_logging():
      _log_rest("\n")
      _log_rest("httpStatusCode:    {0}\n".format(http_result.status_code))
      _log_rest("httpStatusMessage: {0}\n".format(http_result.reason))
      _log_rest("millis:            {0}\n".format(elapsed_time_millis))
      _log_rest("\n")
      _log_rest("{0}\n".format(http_result.json()))
      _log_rest("\n")


    return http_result

  # Low level request call
  def _attempt_rest(self, url, method, post_body, file_upload_info):
    
    auth = (self._username, self._password)
    verify = not self._insecure
    cluster = self._cluster_name
    headers = {'User-Agent': 'H2O Python client/'+sys.version.replace('\n',''), 'X-Cluster': cluster}
    try:
      if method == "GET":
        return requests.get(url, headers=headers, proxies=self._proxy, auth=auth, verify=verify)
      elif file_upload_info:
        files = {file_upload_info["file"] : open(file_upload_info["file"], "rb")}
        return requests.post(url, files=files, headers=headers, proxies=self._proxy, auth=auth, verify=verify)
      elif method == "POST":
        headers["Content-Type"] = "application/x-www-form-urlencoded"
        return requests.post(url, data=post_body, headers=headers, proxies=self._proxy, auth=auth, verify=verify)
      elif method == "DELETE":
        return requests.delete(url, headers=headers, proxies=self._proxy, auth=auth, verify=verify)
      else:
        raise ValueError("Unknown HTTP method " + method)

    except requests.ConnectionError as e:
      raise EnvironmentError("h2o-py encountered an unexpected HTTP error:\n {}".format(e))

  # TODO:
  # @staticmethod
  # def _process_matrices(x=None):
  #     if x:
  #         if isinstance(x, "dict"):
  #
  #     return x

  @staticmethod
  def _process_tables(x=None):
    if x:
      if isinstance(x, dict):

        has_meta = "__meta" in x
        has_schema_type = has_meta and "schema_type" in x["__meta"]

        have_table = has_schema_type and x["__meta"]["schema_type"] == "TwoDimTable"
        if have_table:
          col_formats = [c["format"] for c in x["columns"]]
          table_header = x["name"]
          table_descr  = x["description"]
          col_types = [c["type"] for c in x["columns"]]
          col_headers = [c["name"] for c in x["columns"]]
          row_headers = ["" for i in range(len(col_headers))]
          cell_values = x["data"]
          tbl = H2OTwoDimTable(row_header=row_headers, col_header=col_headers,
                               col_types=col_types, table_header=table_header,
                               raw_cell_values=cell_values,
                               col_formats=col_formats,table_description=table_descr)
          x = tbl
        else:
          for k in x:
            x[k] = H2OConnection._process_tables(x[k])
      if isinstance(x, list):
        for it in range(len(x)):
          x[it] = H2OConnection._process_tables(x[it])
    return x

  global _rest_ctr
  _rest_ctr = 0
  @staticmethod
  def rest_ctr(): global _rest_ctr; return _rest_ctr

# On exit, close the session to allow H2O to cleanup any temps
def end_session():
  try:
    H2OConnection.delete(url_suffix="InitID")
    print("Sucessfully closed the H2O Session.")
  except:
    pass

def get_human_readable_size(num):
  exp_str = [(0, 'B'), (10, 'KB'), (20, 'MB'), (30, 'GB'), (40, 'TB'), (50, 'PB'), ]
  i = 0
  rounded_val = 0
  while i + 1 < len(exp_str) and num >= (2 ** exp_str[i + 1][0]):
    i += 1
    rounded_val = round(float(num) / 2 ** exp_str[i][0], 2)
  return '%s %s' % (rounded_val, exp_str[i][1])


def get_human_readable_time(epochTimeMillis):
  days = epochTimeMillis/(24*60*60*1000.0)
  hours = (days-math.floor(days))*24
  minutes = (hours-math.floor(hours))*60
  seconds = (minutes-math.floor(minutes))*60
  milliseconds = (seconds-math.floor(seconds))*1000
  duration_vec = [int(math.floor(t)) for t in [days,hours,minutes,seconds,milliseconds]]
  names_duration_vec = ["days","hours","minutes","seconds","milliseconds"]

  duration_dict = dict(zip(names_duration_vec, duration_vec))

  readable_time = ""
  for name in names_duration_vec:
    if duration_dict[name] > 0:
      readable_time += str(duration_dict[name]) + " " + name + " "

  return readable_time

def is_int(possible_int):
  try:
    int(possible_int)
    return True
  except ValueError:
    return False

def as_int(the_int):
  if not is_int(the_int):
    raise ValueError("Not a valid int value: " + str(the_int))
  return int(the_int)

def _kill_jvm_fork():
  global __H2OCONN__
  if __H2OCONN__ is not None:
    if __H2OCONN__._child:
      __H2OCONN__._child.kill()
      print("Successfully stopped H2O JVM started by the h2o python module.")

atexit.register(_kill_jvm_fork)
atexit.register(end_session)<|MERGE_RESOLUTION|>--- conflicted
+++ resolved
@@ -46,11 +46,7 @@
   __ENCODING_ERROR__ = "replace"
 
   def __init__(self, ip, port, start_h2o, enable_assertions, license, nthreads, max_mem_size, min_mem_size, ice_root,
-<<<<<<< HEAD
-               strict_version_check, proxy, https, insecure, username, password, force_connect, max_mem_size_GB, min_mem_size_GB, proxies, size):
-=======
-               strict_version_check, proxy, https, insecure, username, password, cluster_name, max_mem_size_GB, min_mem_size_GB, proxies, size):
->>>>>>> 8a0eef18
+               strict_version_check, proxy, https, insecure, username, password, cluster_name, force_connect, max_mem_size_GB, min_mem_size_GB, proxies, size):
     """
     Instantiate the package handle to the H2O cluster.
     :param ip: An IP address, default is "localhost"
@@ -70,13 +66,9 @@
     :param https: Set this to True to use https instead of http.
     :param insecure: Set this to True to disable SSL certificate checking.
     :param username: Username to login with.
-<<<<<<< HEAD
-    :param password: Password to login with.
-    :param force_connect: Set this to True to attempt to establish a connection even if the cluster reports as unhealthy
-=======
     :param password: Password to login with. 
     :param cluster_name: Cluster name to login to.
->>>>>>> 8a0eef18
+    :param force_connect: Set this to True to attempt to establish a connection even if the cluster reports as unhealthy
     :param max_mem_size_GB: DEPRECATED. Use max_mem_size.
     :param min_mem_size_GB: DEPRECATED. Use min_mem_size.
     :param proxies: DEPRECATED. Use proxy.
@@ -111,11 +103,8 @@
     self._insecure = insecure
     self._username = username
     self._password = password
-<<<<<<< HEAD
+    self._cluster_name = cluster_name
     self.force_connect = force_connect
-=======
-    self._cluster_name = cluster_name
->>>>>>> 8a0eef18
     self._session_id = None
     self._rest_version = __H2O_REST_API_VERSION__
     self._child = getattr(__H2OCONN__, "_child") if hasattr(__H2OCONN__, "_child") else None
