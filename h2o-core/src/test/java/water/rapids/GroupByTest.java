--- conflicted
+++ resolved
@@ -7,11 +7,8 @@
 import water.*;
 import water.fvec.Frame;
 import water.rapids.vals.ValFrame;
-<<<<<<< HEAD
+import water.util.Log;
 import water.Scope;
-=======
-import water.util.Log;
->>>>>>> 51d4a2d4
 
 import static org.junit.Assert.assertArrayEquals;
 import static org.junit.Assert.assertTrue;
@@ -260,7 +257,38 @@
     ids.delete();
     Keyed.remove(Key.make("cov"));
   }
-<<<<<<< HEAD
+  
+  @Test
+  public void testPubDev6319() {
+    Scope.enter();
+    try {
+      Frame fr = parse_test_file("./smalldata/gbm_test/titanic.csv");
+      Scope.track(fr);
+
+      String aggregateColumn = "survived";
+      String groupByColumn = "home.dest";
+
+      String rapidEx = String.format("(GB %s [%d]  sum %s \"all\" nrow %s \"all\")", fr._key,
+              fr.find(groupByColumn), fr.find(aggregateColumn), fr.find(aggregateColumn));
+      Frame expected = Rapids.exec(rapidEx).getFrame();
+      Scope.track(expected);
+
+      for (int attempt = 0; attempt < 200; attempt++) {
+        Log.info("Running attempt: " + attempt);
+        Val val = Rapids.exec(rapidEx);
+        Frame groupedFrame = val.getFrame();
+        Scope.track(groupedFrame);
+
+        assertArrayEquals(expected.vec(0).domain(), expected.vec(0).domain());
+        assertCatVecEquals(expected.vec(0), groupedFrame.vec(0));
+
+        assertVecEquals(expected.vec(1), groupedFrame.vec(1), 0); // sum
+        assertVecEquals(expected.vec(2), groupedFrame.vec(2), 0); // nrow
+      }
+    } finally {
+      Scope.exit();
+    }
+  }
 
   // I copied this test from Andrey Spiridonov and added fix to make sure there is no leaked key and also
   // added one more test, median to the groupby operations.
@@ -312,41 +340,6 @@
     }
   }
 
-=======
-  
-  @Test
-  public void testPubDev6319() {
-    Scope.enter();
-    try {
-      Frame fr = parse_test_file("./smalldata/gbm_test/titanic.csv");
-      Scope.track(fr);
-
-      String aggregateColumn = "survived";
-      String groupByColumn = "home.dest";
-
-      String rapidEx = String.format("(GB %s [%d]  sum %s \"all\" nrow %s \"all\")", fr._key,
-              fr.find(groupByColumn), fr.find(aggregateColumn), fr.find(aggregateColumn));
-      Frame expected = Rapids.exec(rapidEx).getFrame();
-      Scope.track(expected);
-
-      for (int attempt = 0; attempt < 200; attempt++) {
-        Log.info("Running attempt: " + attempt);
-        Val val = Rapids.exec(rapidEx);
-        Frame groupedFrame = val.getFrame();
-        Scope.track(groupedFrame);
->>>>>>> 51d4a2d4
-
-        assertArrayEquals(expected.vec(0).domain(), expected.vec(0).domain());
-        assertCatVecEquals(expected.vec(0), groupedFrame.vec(0));
-
-        assertVecEquals(expected.vec(1), groupedFrame.vec(1), 0); // sum
-        assertVecEquals(expected.vec(2), groupedFrame.vec(2), 0); // nrow
-      }
-    } finally {
-      Scope.exit();
-    }
-  }
-
   private void chkDim( Frame fr, int col, int row ) {
     String str = "Failure: expected column number %d, actual column number %d";
     Assert.assertTrue(String.format("Expected column number: %d, actual column number: %d", col, fr.numCols()),
